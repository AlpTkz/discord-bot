// ***********************
// *** Discord replies ***
// ***********************

// ** General **

<<<<<<< HEAD
pub const NOT_A_BOT_ADMIN: &'static str = "Only admins can do this";
=======
pub const NOT_AN_ORGANISER: &'static str = "Sorry, only organizers can do this. But hey, maybe one day.";
>>>>>>> 59b34cd1

pub const UNSPECIFIED_ERROR: &'static str = "Oops, something went wrong :dizzy_face: Please try again.";

pub const INVALID_COMMAND: &'static str = "Sorry, but I do not understand that command. You do speak _Common_ right? /
Because I don't :sunglasses:";

// ** Welcome messages **

pub const WELCOME_MESSAGE_PART1: &'static str =
    "Welcome to **SwissRPG**! We hope you'll enjoy rolling dice with us. \
Here is some basic info to get you started.

**Got a question about SwissRPG?**
Ask at the #tavern and someone will help you out. If you need help from an \
organiser, just hit them up with the \\@Organiser tag.

**Are you a Game Master or aspire to be one?**
- If you would like be a GM for our community, please get in touch with \\@Alp#5068. \
We offer great resources to our GMs like access to public venues, most D&D books \
and PDF adventures.
- If you're interested in being a GM but don't feel ready, let us know. \
We've provided support to many beginner GMs to get them started.

**Support our group**
SwissRPG aims to enable people to play role playing games. If you find value \
in what we do, please consider supporting us here (https://rebi.me/swissrpg) \
with a donation. Every donation makes a big difference. Thank you for your support.

**Basic rules of our community**
**1.** If you would like to mention or link to an event, another tabletop group, \
a discord server etc. please ask an \\@Organiser first.
**2.** Be inclusive and respectful of others and their differences.
**3.** Stay positive and love each other. Life is good.

**_Don’t forget to introduce yourself to our community in the #tavern channel. \
Don't be shy, we're all very nice._**";

pub const WELCOME_MESSAGE_PART2_EMBED_TITLE: &'static str = "**Get access to a game's channel**";
pub const WELCOME_MESSAGE_PART2_EMBED_CONTENT: &'static str =
    "If you've signed up for a game, or plan to do so soon, you'll need access to \
the adventure's channel. To do that, please link your Meetup profile to your \
Discord profile. Let’s try this now shall we?
Reply with ***link meetup*** here to get the process started.";

// ** End of one-shot adventure **

#[allow(non_snake_case)]
pub fn END_OF_ADVENTURE_MESSAGE(bot_id: u64) -> String {
    format!(
<<<<<<< HEAD
        "I hope everyone @here had fun rolling dice!
It looks like your adventure is coming to an end and so will this channel.
As soon as you are ready, the host can close this channel by typing here:
***<@{bot_id}> end adventure***
This will mark the channel for closure in the next 24 hours.
In case you want to continue your adventure instead, please schedule the next session(s) \
=======
        "I hope everyone @here had fun on this adventure!
Now that your adventure is complete, this channel will be closed soon.
As soon as you are ready, the GM can close this channel by typing here:
***<@{bot_id}> end adventure***
This will set the channel for closure in the next 24 hours, just enough time to say thanks and goodbye.
If you're not quite done with this adventure, please schedule the next session(s) \
>>>>>>> 59b34cd1
on Meetup and I will extend the lifetime of this channel.",
        bot_id = bot_id
    )
}

// ** End of campaign adventure - TBD **

// ** Meetup linking **

#[allow(non_snake_case)]
pub fn MEETUP_LINKING_MESSAGE(linking_url: &str) -> String {
    format!(
        "Let's get you hooked up :thumbsup:
        ***Important note:*** if you're on mobile, please passte the link \
        in your browser rather than tap it and make sure you're \
        logged in on Meetup before you do.

        Please click the link below to connect your Meetup profile: {}\n\
        
        ***This is a private, ephemeral, one-time use link and meant just for you.***\n\
        Don't share it with others or they might link your Discord account to their Meetup profile.",
        linking_url
    )
}

#[allow(non_snake_case)]
pub fn MEETUP_ALREADY_LINKED_SUCCESS(linking_url: &str) -> String {
    format!(
        "Let's get you hooked up :thumbsup:
        ***Important note:*** if you're on mobile, please passte the link \
        in your browser rather than tap it and make sure you're \
        logged in on Meetup before you do.

        Please click the link below to connect your Meetup profile: {}\n\
        
        ***This is a private, ephemeral, one-time use link and meant just for you.***\n\
        Don't share it with others or they might link your Discord account to their Meetup profile.",
        linking_url
    )
}

#[allow(non_snake_case)]
pub fn DISCORD_ALREADY_LINKED_MESSAGE1(meetup_name: &str, bot_id: u64) -> String {
    format!(
        "It seems you are already linked to {}'s Meetup profile. \
        If you would like to change this, please unlink your profile \
        first by typing:\n\
        <@{}> unlink meetup",
        meetup_name, bot_id
    )
}

#[allow(non_snake_case)]
pub fn DISCORD_ALREADY_LINKED_MESSAGE2(bot_id: u64) -> String {
    format!(
        "It seems you are already linked to {}'s Meetup profile. \
        If you would like to change this, please unlink your profile \
        first by typing:\n\
        <@{}> unlink meetup",
        bot_id
    )
}

#[allow(non_snake_case)]
pub fn NONEXISTENT_MEETUP_LINKED_MESSAGE(bot_id: u64) -> String {
    format!(
        "You are linked to a seemingly non-existent Meetup account. \
         If you want to change this, unlink the currently \
         linked meetup account by writing:\n\
         {} unlink meetup",
        bot_id
    )
}

pub const MEETUP_UNLINK_SUCCESS: &'static str = "Your Meetup profile is now unlinked from your Discord profile. /
        If you want to link it again, please type:\n\
        {} link meetup.";
pub const MEETUP_UNLINK_NOT_LINKED: &'static str =
    "There doesn't seem to be anything to unlink. But thanks for the effort :smiley:";

// ** Channel administration **

<<<<<<< HEAD
pub const NOT_A_CHANNEL_ADMIN: &'static str = "Only channel hosts and admins can do that";
=======
pub const NOT_A_CHANNEL_ADMIN: &'static str = "Only this channel's Game Master and organizers can do that. How about running your own game?";
>>>>>>> 59b34cd1

pub const CHANNEL_NOT_BOT_CONTROLLED: &'static str =
    "This channel does not seem to be under my control. But one day... one day :smiling_imp:";

pub const CHANNEL_NOT_YET_CLOSEABLE: &'static str = "Too soon mate. Please wait for my request for deletion first. This is to avoid accidental deletion of channels :grimacing: ";

pub const CHANNEL_MARKED_FOR_CLOSING: &'static str =
    "Roger that. I've marked this channel the be closed in the next 24 hours.\n\
     Thanks for playing and hope to see you at another game soon.";

pub const CHANNEL_ALREADY_MARKED_FOR_CLOSING: &'static str =
    "Deja vu! This channel is already marked for closing. The black hole is on its way. Patience.";

pub const CHANNEL_ROLE_ADD_ERROR: &'static str = "Something went wrong assigning the channel role";

pub const CHANNEL_ROLE_REMOVE_ERROR: &'static str =
    "Something went wrong removing the channel role";

#[allow(non_snake_case)]
pub fn CHANNEL_ADDED_PLAYERS(discord_user_ids: &[u64]) -> String {
    let mentions = itertools::join(
        discord_user_ids.iter().map(|&id| format!("<@{}>", id)),
        ", ",
    );
    format!("Welcome {}! Please check this channel's pinned messages (if any) for basic information about the adventure.", mentions)
}

#[allow(non_snake_case)]
pub fn CHANNEL_ADDED_HOSTS(discord_user_ids: &[u64]) -> String {
    let mentions = itertools::join(
        discord_user_ids.iter().map(|&id| format!("<@{}>", id)),
        ", ",
    );
    if discord_user_ids.len() > 1 {
        format!(
            "{} are the Game Masters of this channel! All hail to you!",
            mentions
        )
    } else {
        format!(
            "{} is the Game Master of this channel! All hail to thee!",
            mentions
        )
    }
}

#[allow(non_snake_case)]
pub fn CHANNEL_ADDED_NEW_HOST(discord_id: u64) -> String {
    format!("<@{}> is now a host for this channel. With great power comes great responsibility :spider:", discord_id)
}

pub const CHANNEL_ADD_USER_INVALID_DISCORD: &'static str =
    "Seems like the specified Discord ID is invalid";

// **************************************
// *** Meetup linking webpage replies ***
// **************************************

#[allow(non_snake_case)]
pub fn OAUTH2_AUTHORISATION_DENIED(linking_url: &str) -> String {
    format!(
        "Looks like you declined the authorisation. If you want to \
         start over, click the button below to give it another go. \
         If you are still having issues, please contact an organiser \
         by email (organisers@swissrpg.ch) or on Discord (@Organiser).<br>\
         <a href=\"{linking_url}\" class=\"button\" style=\"margin-top: 1em;\">Start Over</a>",
        linking_url = linking_url
    )
}

pub const OAUTH2_LINK_EXPIRED_TITLE: &'static str = "Too slow. This link seems to have expired. Get a new one \"link meetup\" command";
pub const OAUTH2_LINK_EXPIRED_CONTENT: &'static str =
    "Get a new link from Hyperion with the \"link meetup\" command";

pub const OAUTH2_LINKING_SUCCESS_TITLE: &'static str = "Linking Success!";
#[allow(non_snake_case)]
pub fn OAUTH2_LINKING_SUCCESS_CONTENT(name: &str) -> String {
    format!("You're all set :thumbsup: You're now linked to {} Meetup profile. \
        If this is not you, please type @Hyperon unlink meetup and start over. \

        Enjoy rolling dice with us.", name)
}

pub const OAUTH2_ALREADY_LINKED_SUCCESS_TITLE: &'static str = "All good!";
pub const OAUTH2_ALREADY_LINKED_SUCCESS_CONTENT: &'static str =
    "Looks like you are already linked to {} ;s profile :thumbsup: Enjoy rolling dice with us.";

pub const OAUTH2_DISCORD_ALREADY_LINKED_FAILURE_TITLE: &'static str = "Linking Failure";
#[allow(non_snake_case)]
pub fn OAUTH2_DISCORD_ALREADY_LINKED_FAILURE_CONTENT(bot_name: &str) -> String {
    format!(
       "It seems you are already linked to a different Meetup profile. \
       If you would like to change this, please unlink your profile \
       first by typing:\n\
         {} unlink meetup",
        bot_name
    )
}

pub const OAUTH2_MEETUP_ALREADY_LINKED_FAILURE_TITLE: &'static str = "Linking Failure";
#[allow(non_snake_case)]
pub fn OAUTH2_MEETUP_ALREADY_LINKED_FAILURE_CONTENT(bot_name: &str) -> String {
    format!(
        "Deja vu ! This Meetup profile is already linked to a different Discord user. \
        Did you link it to another Discord profile in the past? If so, \
        you should first unlink this Meetup profile from the other Discord profile \
        by writing \"@{} unlink meetup\". Make sure you do this with the other Discord account. \

        After that you can link this Meetup account again. \
        If you did not link this Meetup account before, please contact an @Organiser on Discord."
        bot_name
    )
}

pub const INTERNAL_SERVER_ERROR: &'static str = "Tiamat just crit on our server. Please try again soon.";<|MERGE_RESOLUTION|>--- conflicted
+++ resolved
@@ -4,16 +4,20 @@
 
 // ** General **
 
-<<<<<<< HEAD
-pub const NOT_A_BOT_ADMIN: &'static str = "Only admins can do this";
-=======
-pub const NOT_AN_ORGANISER: &'static str = "Sorry, only organizers can do this. But hey, maybe one day.";
->>>>>>> 59b34cd1
-
-pub const UNSPECIFIED_ERROR: &'static str = "Oops, something went wrong :dizzy_face: Please try again.";
-
-pub const INVALID_COMMAND: &'static str = "Sorry, but I do not understand that command. You do speak _Common_ right? /
-Because I don't :sunglasses:";
+pub const NOT_A_BOT_ADMIN: &'static str = "Sorry, only admins can do this. But hey, maybe one day.";
+
+pub const UNSPECIFIED_ERROR: &'static str =
+    "Oops, something went wrong :dizzy_face: Please try again.";
+
+#[allow(non_snake_case)]
+pub fn INVALID_COMMAND(bot_id: u64) -> String {
+    format!(
+        "Sorry, but I did not get that. I only speak Halfling, Draconic, \
+         Abyssal, and Command (not Common).\n\
+         If you also want to learn Command, type _<@{bot_id}> help_.",
+        bot_id = bot_id
+    )
+}
 
 // ** Welcome messages **
 
@@ -58,21 +62,12 @@
 #[allow(non_snake_case)]
 pub fn END_OF_ADVENTURE_MESSAGE(bot_id: u64) -> String {
     format!(
-<<<<<<< HEAD
-        "I hope everyone @here had fun rolling dice!
-It looks like your adventure is coming to an end and so will this channel.
-As soon as you are ready, the host can close this channel by typing here:
-***<@{bot_id}> end adventure***
-This will mark the channel for closure in the next 24 hours.
-In case you want to continue your adventure instead, please schedule the next session(s) \
-=======
         "I hope everyone @here had fun on this adventure!
 Now that your adventure is complete, this channel will be closed soon.
 As soon as you are ready, the GM can close this channel by typing here:
 ***<@{bot_id}> end adventure***
 This will set the channel for closure in the next 24 hours, just enough time to say thanks and goodbye.
-If you're not quite done with this adventure, please schedule the next session(s) \
->>>>>>> 59b34cd1
+If you are not quite done with this adventure, please schedule the next session(s) \
 on Meetup and I will extend the lifetime of this channel.",
         bot_id = bot_id
     )
@@ -85,13 +80,14 @@
 #[allow(non_snake_case)]
 pub fn MEETUP_LINKING_MESSAGE(linking_url: &str) -> String {
     format!(
-        "Let's get you hooked up :thumbsup:
-        ***Important note:*** if you're on mobile, please passte the link \
-        in your browser rather than tap it and make sure you're \
-        logged in on Meetup before you do.
-
-        Please click the link below to connect your Meetup profile: {}\n\
-        
+        "Let's get you hooked up :thumbsup:\n\
+        \n\
+        ***Important note:*** If you are on mobile, please copy and paste the link \
+        into your browser rather than clicking it here and make sure you are \
+        logged in to Meetup before you do.\n\
+        \n\
+        Use this link to connect your Meetup profile:\n\
+        {}\n\
         ***This is a private, ephemeral, one-time use link and meant just for you.***\n\
         Don't share it with others or they might link your Discord account to their Meetup profile.",
         linking_url
@@ -99,28 +95,12 @@
 }
 
 #[allow(non_snake_case)]
-pub fn MEETUP_ALREADY_LINKED_SUCCESS(linking_url: &str) -> String {
-    format!(
-        "Let's get you hooked up :thumbsup:
-        ***Important note:*** if you're on mobile, please passte the link \
-        in your browser rather than tap it and make sure you're \
-        logged in on Meetup before you do.
-
-        Please click the link below to connect your Meetup profile: {}\n\
-        
-        ***This is a private, ephemeral, one-time use link and meant just for you.***\n\
-        Don't share it with others or they might link your Discord account to their Meetup profile.",
-        linking_url
-    )
-}
-
-#[allow(non_snake_case)]
 pub fn DISCORD_ALREADY_LINKED_MESSAGE1(meetup_name: &str, bot_id: u64) -> String {
     format!(
         "It seems you are already linked to {}'s Meetup profile. \
-        If you would like to change this, please unlink your profile \
-        first by typing:\n\
-        <@{}> unlink meetup",
+         If you would like to change this, please unlink your profile \
+         first by typing:\n\
+         <@{}> unlink meetup",
         meetup_name, bot_id
     )
 }
@@ -128,10 +108,10 @@
 #[allow(non_snake_case)]
 pub fn DISCORD_ALREADY_LINKED_MESSAGE2(bot_id: u64) -> String {
     format!(
-        "It seems you are already linked to {}'s Meetup profile. \
-        If you would like to change this, please unlink your profile \
-        first by typing:\n\
-        <@{}> unlink meetup",
+        "It seems you are already linked to a Meetup profile. \
+         If you would like to change this, please unlink your profile \
+         first by typing:\n\
+         <@{}> unlink meetup",
         bot_id
     )
 }
@@ -142,29 +122,33 @@
         "You are linked to a seemingly non-existent Meetup account. \
          If you want to change this, unlink the currently \
          linked meetup account by writing:\n\
-         {} unlink meetup",
+         <@{}> unlink meetup",
         bot_id
     )
 }
 
-pub const MEETUP_UNLINK_SUCCESS: &'static str = "Your Meetup profile is now unlinked from your Discord profile. /
-        If you want to link it again, please type:\n\
-        {} link meetup.";
+#[allow(non_snake_case)]
+pub fn MEETUP_UNLINK_SUCCESS(bot_id: u64) -> String {
+    format!(
+        "Your Meetup profile is now unlinked from your Discord profile. \
+         If you want to link it again, please type:\n\
+         <@{bot_id}> link meetup.",
+        bot_id = bot_id
+    )
+}
+
 pub const MEETUP_UNLINK_NOT_LINKED: &'static str =
     "There doesn't seem to be anything to unlink. But thanks for the effort :smiley:";
 
 // ** Channel administration **
 
-<<<<<<< HEAD
-pub const NOT_A_CHANNEL_ADMIN: &'static str = "Only channel hosts and admins can do that";
-=======
-pub const NOT_A_CHANNEL_ADMIN: &'static str = "Only this channel's Game Master and organizers can do that. How about running your own game?";
->>>>>>> 59b34cd1
+pub const NOT_A_CHANNEL_ADMIN: &'static str =
+    "Only this channel's Game Master and admins can do that. How about running your own game?";
 
 pub const CHANNEL_NOT_BOT_CONTROLLED: &'static str =
     "This channel does not seem to be under my control. But one day... one day :smiling_imp:";
 
-pub const CHANNEL_NOT_YET_CLOSEABLE: &'static str = "Too soon mate. Please wait for my request for deletion first. This is to avoid accidental deletion of channels :grimacing: ";
+pub const CHANNEL_NOT_YET_CLOSEABLE: &'static str = "Too soon mate. Please wait for my request for deletion first. This is to avoid accidental deletion of channels :grimacing:";
 
 pub const CHANNEL_MARKED_FOR_CLOSING: &'static str =
     "Roger that. I've marked this channel the be closed in the next 24 hours.\n\
@@ -208,7 +192,7 @@
 
 #[allow(non_snake_case)]
 pub fn CHANNEL_ADDED_NEW_HOST(discord_id: u64) -> String {
-    format!("<@{}> is now a host for this channel. With great power comes great responsibility :spider:", discord_id)
+    format!("<@{}> is now a Game Master for this channel. With great power comes great responsibility :spider:", discord_id)
 }
 
 pub const CHANNEL_ADD_USER_INVALID_DISCORD: &'static str =
@@ -230,31 +214,32 @@
     )
 }
 
-pub const OAUTH2_LINK_EXPIRED_TITLE: &'static str = "Too slow. This link seems to have expired. Get a new one \"link meetup\" command";
+pub const OAUTH2_LINK_EXPIRED_TITLE: &'static str = "This link seems to have expired";
 pub const OAUTH2_LINK_EXPIRED_CONTENT: &'static str =
-    "Get a new link from Hyperion with the \"link meetup\" command";
+    "Get a new link with the \"link meetup\" command";
 
 pub const OAUTH2_LINKING_SUCCESS_TITLE: &'static str = "Linking Success!";
 #[allow(non_snake_case)]
 pub fn OAUTH2_LINKING_SUCCESS_CONTENT(name: &str) -> String {
-    format!("You're all set :thumbsup: You're now linked to {} Meetup profile. \
-        If this is not you, please type @Hyperon unlink meetup and start over. \
-
-        Enjoy rolling dice with us.", name)
+    format!(
+        "You are now linked to {}'s Meetup profile. \
+         Enjoy rolling dice with us!",
+        name
+    )
 }
 
 pub const OAUTH2_ALREADY_LINKED_SUCCESS_TITLE: &'static str = "All good!";
 pub const OAUTH2_ALREADY_LINKED_SUCCESS_CONTENT: &'static str =
-    "Looks like you are already linked to {} ;s profile :thumbsup: Enjoy rolling dice with us.";
+    "Your Meetup account was already linked";
 
 pub const OAUTH2_DISCORD_ALREADY_LINKED_FAILURE_TITLE: &'static str = "Linking Failure";
 #[allow(non_snake_case)]
 pub fn OAUTH2_DISCORD_ALREADY_LINKED_FAILURE_CONTENT(bot_name: &str) -> String {
     format!(
-       "It seems you are already linked to a different Meetup profile. \
-       If you would like to change this, please unlink your profile \
-       first by typing:\n\
-         {} unlink meetup",
+        "It seems you are already linked to a different Meetup profile. \
+         If you would like to change this, please unlink your profile \
+         first by typing:\n\
+         @{} unlink meetup",
         bot_name
     )
 }
@@ -263,15 +248,15 @@
 #[allow(non_snake_case)]
 pub fn OAUTH2_MEETUP_ALREADY_LINKED_FAILURE_CONTENT(bot_name: &str) -> String {
     format!(
-        "Deja vu ! This Meetup profile is already linked to a different Discord user. \
-        Did you link it to another Discord profile in the past? If so, \
-        you should first unlink this Meetup profile from the other Discord profile \
-        by writing \"@{} unlink meetup\". Make sure you do this with the other Discord account. \
-
-        After that you can link this Meetup account again. \
-        If you did not link this Meetup account before, please contact an @Organiser on Discord."
+        "Deja vu! This Meetup profile is already linked to a different Discord user. \
+         Did you link it to another Discord profile in the past? If so, \
+         you should first unlink this Meetup profile from the other Discord profile \
+         by writing \"@{} unlink meetup\". Make sure you do this with the other Discord account. \
+         After that you can link this Meetup account again. \
+         If you did not link this Meetup account before, please contact an @Organiser on Discord.",
         bot_name
     )
 }
 
-pub const INTERNAL_SERVER_ERROR: &'static str = "Tiamat just crit on our server. Please try again soon.";+pub const INTERNAL_SERVER_ERROR: &'static str =
+    "Tiamat just crit on our server. Please try again soon.";